--- conflicted
+++ resolved
@@ -70,11 +70,7 @@
         ///    The message identifier is an application-defined value that uniquely identifies the 
         ///    message and its payload. The identifier is a free-form string and can reflect a GUID 
         ///    or an identifier derived from the application context. If enabled, the 
-<<<<<<< HEAD
-        ///    <a href="https://docs.microsoft.com/en-us/azure/service-bus-messaging/duplicate-detection">duplicate detection</a> 
-=======
         ///    <a href="https://docs.microsoft.com/azure/service-bus-messaging/duplicate-detection">duplicate detection</a> 
->>>>>>> cf655dbf
         ///    feature identifies and removes second and further submissions of messages with the 
         ///    same MessageId.
         /// </remarks>
@@ -92,11 +88,7 @@
         /// <summary>Gets or sets a partition key for sending a message to a partitioned entity.</summary>
         /// <value>The partition key. Maximum length is 128 characters.</value>
         /// <remarks>
-<<<<<<< HEAD
-        ///    For <a href="https://docs.microsoft.com/en-us/azure/service-bus-messaging/service-bus-partitioning">partitioned entities</a>, 
-=======
         ///    For <a href="https://docs.microsoft.com/azure/service-bus-messaging/service-bus-partitioning">partitioned entities</a>, 
->>>>>>> cf655dbf
         ///    setting this value enables assigning related messages to the same internal partition, so that submission sequence 
         ///    order is correctly recorded. The partition is chosen by a hash function over this value and cannot be chosen 
         ///    directly. For session-aware entities, the <see cref="SessionId"/> property overrides this value.
@@ -118,11 +110,7 @@
         ///    If a message is sent via a transfer queue in the scope of a transaction, this value selects the 
         ///    transfer queue partition: This is functionally equivalent to <see cref="PartitionKey"/> and ensures that
         ///    messages are kept together and in order as they are transferred.
-<<<<<<< HEAD
-        ///    See <a href="https://docs.microsoft.com/en-us/azure/service-bus-messaging/service-bus-transactions#transfers-and-send-via">Transfers and Send Via</a>.
-=======
         ///    See <a href="https://docs.microsoft.com/azure/service-bus-messaging/service-bus-transactions#transfers-and-send-via">Transfers and Send Via</a>.
->>>>>>> cf655dbf
         /// </remarks>
         public string ViaPartitionKey
         {
@@ -142,11 +130,7 @@
         ///    affiliation of the message. Messages with the same session identifier are subject 
         ///    to summary locking and enable exact in-order processing and demultiplexing. 
         ///    For session-unaware entities, this value is ignored.
-<<<<<<< HEAD
-        ///    See <a href="https://docs.microsoft.com/en-us/azure/service-bus-messaging/message-sessions">Message Sessions</a>.
-=======
         ///    See <a href="https://docs.microsoft.com/azure/service-bus-messaging/message-sessions">Message Sessions</a>.
->>>>>>> cf655dbf
         /// </remarks>
         public string SessionId
         {
@@ -163,11 +147,7 @@
         /// <value>Session identifier. Maximum length is 128 characters.</value>
         /// <remarks>
         ///    This value augments the ReplyTo information and specifies which SessionId should be set 
-<<<<<<< HEAD
-        ///    for the reply when sent to the reply entity. See <a href="https://docs.microsoft.com/en-us/azure/service-bus-messaging/service-bus-messages-payloads?#message-routing-and-correlation">Message Routing and Correlation</a>
-=======
         ///    for the reply when sent to the reply entity. See <a href="https://docs.microsoft.com/azure/service-bus-messaging/service-bus-messages-payloads?#message-routing-and-correlation">Message Routing and Correlation</a>
->>>>>>> cf655dbf
         /// </remarks>
         public string ReplyToSessionId
         {
@@ -186,11 +166,7 @@
         /// <remarks>
         ///  The UTC instant at which the message is marked for removal and no longer available for retrieval 
         ///  from the entity due to expiration. Expiry is controlled by the <see cref="TimeToLive"/> property 
-<<<<<<< HEAD
-        ///  and this property is computed from <see cref="EnqueuedTimeUtc"/>+<see cref="TimeToLive"/></remarks>
-=======
         ///  and this property is computed from <see cref="SystemPropertiesCollection.EnqueuedTimeUtc"/>+<see cref="TimeToLive"/></remarks>
->>>>>>> cf655dbf
         public DateTime ExpiresAtUtc
         {
             get
@@ -210,19 +186,11 @@
         /// <value>The message’s time to live value.</value>
         /// <remarks>
         ///     This value is the relative duration after which the message expires, starting from the instant 
-<<<<<<< HEAD
-        ///      the message has been accepted and stored by the broker, as captured in <see cref="EnqueueTimeUtc"/>. 
-        ///      When not set explicitly, the assumed value is the DefaultTimeToLive for the respective queue or topic. 
-        ///      A message-level <see cref="TimeToLive"/> value cannot be longer than the entity's DefaultTimeToLive 
-        ///      setting and it is silently adjusted if it does. 
-        ///      See <a href="https://docs.microsoft.com/en-us/azure/service-bus-messaging/message-expiration">Expiration</a>
-=======
         ///      the message has been accepted and stored by the broker, as captured in <see cref="SystemPropertiesCollection.EnqueuedTimeUtc"/>. 
         ///      When not set explicitly, the assumed value is the DefaultTimeToLive for the respective queue or topic. 
         ///      A message-level <see cref="TimeToLive"/> value cannot be longer than the entity's DefaultTimeToLive 
         ///      setting and it is silently adjusted if it does. 
         ///      See <a href="https://docs.microsoft.com/azure/service-bus-messaging/message-expiration">Expiration</a>
->>>>>>> cf655dbf
         /// </remarks>
         public TimeSpan TimeToLive
         {
@@ -248,11 +216,7 @@
         /// <remarks>
         ///    Allows an application to specify a context for the message for the purposes of correlation, 
         ///    for example reflecting the MessageId of a message that is being replied to.
-<<<<<<< HEAD
-        ///    See <a href="https://docs.microsoft.com/en-us/azure/service-bus-messaging/service-bus-messages-payloads?#message-routing-and-correlation">Message Routing and Correlation</a>.
-=======
         ///    See <a href="https://docs.microsoft.com/azure/service-bus-messaging/service-bus-messages-payloads?#message-routing-and-correlation">Message Routing and Correlation</a>.
->>>>>>> cf655dbf
         /// </remarks>
         public string CorrelationId { get; set; }
 
@@ -269,11 +233,7 @@
         /// <remarks>
         ///    This property is reserved for future use in routing scenarios and presently ignored by the broker itself. 
         ///     Applications can use this value in rule-driven 
-<<<<<<< HEAD
-        ///     <a href="https://docs.microsoft.com/en-us/azure/service-bus-messaging/service-bus-auto-forwarding">auto-forward chaining</a> scenarios to indicate the 
-=======
         ///     <a href="https://docs.microsoft.com/azure/service-bus-messaging/service-bus-auto-forwarding">auto-forward chaining</a> scenarios to indicate the 
->>>>>>> cf655dbf
         ///     intended logical destination of the message.
         /// </remarks>
         public string To { get; set; }
@@ -292,11 +252,7 @@
         ///    This optional and application-defined value is a standard way to express a reply path 
         ///    to the receiver of the message. When a sender expects a reply, it sets the value to the 
         ///    absolute or relative path of the queue or topic it expects the reply to be sent to.
-<<<<<<< HEAD
-        ///    See <a href="https://docs.microsoft.com/en-us/azure/service-bus-messaging/service-bus-messages-payloads?#message-routing-and-correlation">Message Routing and Correlation</a>.
-=======
         ///    See <a href="https://docs.microsoft.com/azure/service-bus-messaging/service-bus-messages-payloads?#message-routing-and-correlation">Message Routing and Correlation</a>.
->>>>>>> cf655dbf
         /// </remarks>
         public string ReplyTo { get; set; }
 
@@ -337,13 +293,9 @@
             return string.Format(CultureInfo.CurrentCulture, $"{{MessageId:{this.MessageId}}}");
         }
 
-<<<<<<< HEAD
-        /// <summary>Clones a message, so that it is possible to send a clone of an already received message as a new message.</summary>
-=======
         /// <summary>Clones a message, so that it is possible to send a clone of an already received 
         /// message as a new message. The system properties of original message 
         /// are not copied.</summary>
->>>>>>> cf655dbf
         /// <returns>A cloned <see cref="Message" />.</returns>
         public Message Clone()
         {
@@ -412,12 +364,8 @@
             /// </summary>
             /// <remarks>
             ///   The lock token is a reference to the lock that is being held by the broker in <see cref="ReceiveMode.PeekLock"/> mode. 
-<<<<<<< HEAD
-            ///   The token can be used to pin the lock permanently through the Deferral API and, with that, take the message out of the 
-=======
             ///   Locks are used to explicitly settle messages as explained in the <a href="https://docs.microsoft.com/azure/service-bus-messaging/message-transfers-locks-settlement">product documentation in more detail</a>.
             ///   The token can also be used to pin the lock permanently through the <a href="https://docs.microsoft.com/azure/service-bus-messaging/message-deferral">Deferral API</a> and, with that, take the message out of the 
->>>>>>> cf655dbf
             ///   regular delivery state flow. This property is read-only.
             /// </remarks>
             public string LockToken => this.LockTokenGuid.ToString();
